--- conflicted
+++ resolved
@@ -159,11 +159,7 @@
             HttpResponseMessage response;
             try
             {
-<<<<<<< HEAD
-                response = await client.SendAsync(httpRequest, cancellationToken).ConfigureAwait();
-=======
-                response = await client.SendAsync(request, cancellationToken).ConfigureAwait(false);
->>>>>>> 71a6704e
+                response = await client.SendAsync(request, cancellationToken).ConfigureAwait();
             }
             catch (Exception ex)
             {
